defaults:
  - base_ref_region_config
  - model/GETRegionFinetune@_here_
  - machine/manitou_alb2281
  - finetune/v1_finetune@finetune
  - dataset/finetune_k562_cage@dataset
  - _self_

assembly: "hg38"

task:
  layer_names: []
  test_mode: "skip"

training:
  save_ckpt_freq: 10
  epochs: 100
  warmup_epochs: 1
  accumulate_grad_batches: 1
  clip_grad: null
  use_fp16: true

dataset:
  quantitative_atac: true
  sampling_step: 450
  mask_ratio: 0


optimizer:
  lr: 0.0001
  min_lr: 0.0001
  weight_decay: 0.05
  opt: "adamw"
  opt_eps: 1e-8
  opt_betas: [0.9, 0.95]

wandb:
<<<<<<< HEAD
  project_name: "finetune_k562_cage"
  run_name: "finetune_k562.encode_hg38atac.ENCFF128WZG_cage.max_natac.from_scratch"
=======
  project_name: "finetune_k562_cage_lora"
  run_name: "finetune_k562.encode_hg38atac.ENCFF128WZG_cage.watac_from_scratch"
>>>>>>> 6d500b29

finetune:
  pretrain_checkpoint: true
  strict: true
<<<<<<< HEAD
  use_lora: false
=======
  use_lora: true
>>>>>>> 6d500b29
  layers_with_lora: ['region_embed', 'encoder']
  checkpoint: null
  patterns_to_freeze: []
  model_key: 'model'

eval_tss: true
log_image: false<|MERGE_RESOLUTION|>--- conflicted
+++ resolved
@@ -35,22 +35,13 @@
   opt_betas: [0.9, 0.95]
 
 wandb:
-<<<<<<< HEAD
-  project_name: "finetune_k562_cage"
-  run_name: "finetune_k562.encode_hg38atac.ENCFF128WZG_cage.max_natac.from_scratch"
-=======
   project_name: "finetune_k562_cage_lora"
   run_name: "finetune_k562.encode_hg38atac.ENCFF128WZG_cage.watac_from_scratch"
->>>>>>> 6d500b29
 
 finetune:
   pretrain_checkpoint: true
   strict: true
-<<<<<<< HEAD
-  use_lora: false
-=======
   use_lora: true
->>>>>>> 6d500b29
   layers_with_lora: ['region_embed', 'encoder']
   checkpoint: null
   patterns_to_freeze: []
