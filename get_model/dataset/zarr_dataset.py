# %%
import logging
import os.path
import random
import re
import sys
import time
import warnings
from glob import glob
from math import log
from posixpath import basename
from queue import Queue
import torch

import numpy as np
import pandas as pd
import zarr
from caesar.io.zarr_io import CelltypeDenseZarrIO, DenseZarrIO
from pyranges import PyRanges as pr
from scipy.sparse import csr_matrix, vstack
from torch.utils.data import Dataset
from tqdm import tqdm

from get_model.dataset.io import (generate_paths, get_hierachical_ctcf_pos,
                                  prepare_sequence_idx)
from get_model.dataset.splitter import cell_splitter, chromosome_splitter

logging.basicConfig(level=logging.INFO,
                    format='%(asctime)s - %(levelname)s - %(message)s')


# Suppress all deprecated warnings
warnings.filterwarnings("ignore", category=DeprecationWarning)

sys.path.append('/manitou/pmg/users/xf2217/get_model')

<<<<<<< HEAD
           
=======
>>>>>>> a64409c2
class MotifMeanStd(object):
    """A class that reads the mean and std of motif scores from a zarr file.
    e.g. z['mean_std/chr1']
    """
    def __init__(self, zarr_path):
        import glob
        self.zarr_path = zarr_path
        self.zarr = zarr.open(zarr_path, mode='r')
        self.chromosomes = [basename(path) for path in glob.glob(os.path.join(zarr_path, 'mean_std/*'))]
        self.data_dict = {chromosome: self.zarr['mean_std/'+chromosome][:] for chromosome in self.chromosomes}
<<<<<<< HEAD

=======
    
>>>>>>> a64409c2
class ZarrDataPool(object):
    """A class to handle data loading for a slot."""
    def __init__(self, zarr_dirs, genome_seq_zarr, insulation_paths, peak_name='peaks',insulation_subsample_ratio=0.1,
                 max_peak_length=None, center_expand_target=None, sequence_obj=None, motif_mean_std_obj=None):
        logging.info('Initializing ZarrDataPool')
        if sequence_obj is None:
            self.sequence = DenseZarrIO(genome_seq_zarr, dtype='int8', mode='r')
            self.sequence.load_to_memory_dense()
        else:
            self.sequence = sequence_obj
        self.motif_mean_std_obj = motif_mean_std_obj
        self.zarr_dirs = zarr_dirs
        self.insulation_paths = insulation_paths
        self.insulation_subsample_ratio = insulation_subsample_ratio
        self.peak_name = peak_name
        self.max_peak_length = max_peak_length
        self.center_expand_target = center_expand_target
        self.initialize_datasets()
        self.calculate_metadata()
        logging.info('ZarrDataPool initialized')
    
    def initialize_datasets(self):
        self.zarr_dict = {cdz.data_key: cdz for zarr_dir in self.zarr_dirs for cdz in [
            CelltypeDenseZarrIO(zarr_dir)]}
        self.data_keys = list(self.zarr_dict.keys())
        self.peaks_dict = self._load_peaks()
        self.insulation = self._load_insulation(
            self.insulation_paths).sample(frac=self.insulation_subsample_ratio).reset_index(drop=True)
        
    def calculate_metadata(self):
        first_zarr = next(iter(self.zarr_dict.values()))
        self.n_celltypes = sum(
            zarr.n_celltypes for zarr in self.zarr_dict.values())
        self.chunk_size = first_zarr.chunk_size
        self.chrom_n_chunks = first_zarr.chrom_n_chunks
        self.genome_chunk_length = sum(
            n_chunks - 1 for n_chunks in self.chrom_n_chunks.values())
        self.total_chunk_length = self.genome_chunk_length * self.n_celltypes
    
    def load_window_data(self, window_index):
        data_key, celltype_id = self._get_celltype_info(window_index)
        chr_name, chunk_idx, start, end = self._get_chromosome_info(
            window_index)

        celltype_peaks = self._query_peaks(celltype_id, chr_name, start, end)
        item_insulation = self._query_insulation(chr_name, start, end)

        track = self.zarr_dict[data_key].get_track(
            celltype_id, chr_name, start, end, sparse=True).T.astype(np.uint16)
        # sequence = self.sequence.get_track(chr_name, start, end, sparse=False)

        # peak_sequence = self._generate_peak_sequence(
            # celltype_peaks, sequence, start, end)
        item_insulation = item_insulation.reset_index(drop=True).reset_index()
        item_insulation['key'] = str(
            window_index) + '_' + item_insulation['index'].astype(str)
        celltype_peaks = celltype_peaks.reset_index(drop=True).reset_index()
<<<<<<< HEAD
=======

>>>>>>> a64409c2
        if self.motif_mean_std_obj is not None:
            motif_mean_std = self.motif_mean_std_obj.data_dict[chr_name][chunk_idx:chunk_idx+2].reshape(2, 2, -1).mean(0)
        else:
            motif_mean_std = np.zeros((2, 1274))
        return window_index, chr_name, start, end, celltype_id, track, item_insulation, celltype_peaks, motif_mean_std
    
    def _load_peaks(self):
        """
        Load peaks data which is a dictionary of pandas dataframe feather
        """
        logging.info('Loading peaks data')
        peaks_dict = {}
        for data_key, cdz in self.zarr_dict.items():
            for celltype_id in cdz.ids:
                peak = cdz.get_peaks(
                    celltype_id, self.peak_name)
                if self.max_peak_length is not None:
                    peak = peak.query(
                        'End-Start<@self.max_peak_length').reset_index(drop=True)
                if self.center_expand_target is not None:
                    # peak_shorter = peak.query(
                        # 'End-Start<@self.center_expand_target').reset_index(drop=True)
                    # peak_longer = peak.query(
                        # 'End-Start>=@self.center_expand_target').reset_index(drop=True)
                    peak['Start'] = (peak['Start'] + peak['End']) // 2 - \
                        self.center_expand_target // 2
                    peak['End'] = peak['Start'] + \
                        self.center_expand_target
                    # peak = pd.concat([peak_shorter, peak_longer]).sort_values(
                        # ['Chromosome', 'Start']).reset_index(drop=True)
                peaks_dict[celltype_id] = peak
        

        return peaks_dict

    def _load_insulation(self, insulation_paths: list):
        """
        Load insulation data which is a list of pandas dataframe feather
        """
        logging.info('Loading insulation data')
        insulation_list = []
        for path in insulation_paths:
            insulation_list.append(pd.read_feather(path))

        return pd.concat(insulation_list).drop_duplicates(subset=['Chromosome', 'Start', 'End'])


    def _get_celltype_info(self, window_index):
        celltype_idx = window_index // self.genome_chunk_length
        data_key, celltype_id = self._get_celltype(celltype_idx)
        return data_key, celltype_id

    def _get_chromosome_info(self, window_index):
        chunk_idx = window_index % self.genome_chunk_length
        chr_name, chunk_idx = self._get_chr_chunk_idx(chunk_idx)
        start, end = self._get_start_end(chr_name, chunk_idx)
        return chr_name, chunk_idx, start, end

    def _generate_peak_sequence(self, celltype_peaks, sequence, window_start, window_end):
        peak_sequence = np.zeros_like(sequence, dtype=np.int8)
        for start, end in celltype_peaks: #[['Start', 'End']].to_numpy()
            peak_sequence[start-window_start:end-window_start] = 1
        return csr_matrix(peak_sequence*sequence)

    def _query_peaks(self, celltype_id, chr_name, start, end):
        return self.peaks_dict[celltype_id].query(
            'Chromosome == @chr_name and Start >= @start and End <= @end')

    def _query_insulation(self, chr_name, start, end):
        return self.insulation.query(
            'Chromosome == @chr_name and Start >= @start and End <= @end')
    
    def _get_celltype(self, celltype_idx):
        """
        Get the data_key and celltype from the celltype index
        """
        for data_key, cdz in self.zarr_dict.items():
            if celltype_idx < cdz.n_celltypes:
                return data_key, cdz.ids[celltype_idx]
            else:
                celltype_idx -= cdz.n_celltypes
        raise ValueError(f'Celltype index {celltype_idx} is out of range')

    def _get_chr_chunk_idx(self, chunk_idx):
        """
        Get the chromosome name and chunk index from the chunk index
        """
        for chr_name, n_chunks in self.chrom_n_chunks.items():
            if chunk_idx < n_chunks-1:
                return chr_name, chunk_idx
            else:
                chunk_idx -= n_chunks-1
        raise ValueError(f'Chunk index {chunk_idx} is out of range')

    def _get_start_end(self, chr_name, chunk_idx):
        """
        Get the start and end position from the chunk index
        """
        start = chunk_idx * self.chunk_size
        end = start + 2 * self.chunk_size
        return start, end

class PreloadDataPack(object):
    """A class to store preloaded data for a slot."""
    def __init__(self, preload_count: int, zarr_data_pool: ZarrDataPool, padding=50, mask_ratio=0.5,
                 n_peaks_lower_bound=5, n_peaks_upper_bound=200, window_index=None):
        logging.info('Initializing PreloadDataPack')
        self.preload_count = preload_count
        self.zarr_data_pool = zarr_data_pool
        self.preloaded_data = []
        self.insulation_peak_counts = pd.DataFrame()
        self.preloaded_data_window_indices_mapping = {}
        self.next_sample = 0
        self.padding = padding
        self.mask_ratio = mask_ratio
        self.n_peaks_lower_bound = n_peaks_lower_bound
        self.n_peaks_upper_bound = n_peaks_upper_bound
        if window_index is None:
            window_index = np.random.randint(0, self.zarr_data_pool.total_chunk_length, size=self.preload_count)
        self.window_index = window_index
        self.preload_data(window_index)

        logging.info('PreloadDataPack initialized')

    def __len__(self):
        return self.insulation_peak_counts.shape[0]
    
    # def __iter__(self):
    #     return self
    
    def get_next_sample(self):
        if self.next_sample >= self.insulation_peak_counts.shape[0]:
            return None
        else:
            sample = self.get_sample_with_idx(self.next_sample)
            self.next_sample += 1
            return sample
    
    def preload_data(self, window_index=None):
        # Preload data
        # Load data for a fixed number of windows
        self.preloaded_data_window_indices_mapping = {}
        for i, window_index in enumerate(window_index):
            self.preloaded_data.append(self.zarr_data_pool.load_window_data(window_index))
            self.preloaded_data_window_indices_mapping[window_index] = i
        # trigger the computation of peak_num_per_sample
        self.insulation_peak_counts = self._calculate_peak_num_per_sample()
        if self.insulation_peak_counts.shape[0] == 0:
            logging.info('No valid insulation peak count')
            return PreloadDataPack(self.preload_count, self.zarr_data_pool, self.padding, self.mask_ratio, self.n_peaks_lower_bound, self.n_peaks_upper_bound)
        

    def get_sample_with_idx(self, idx):
        return self._get_sample_with_key(self.insulation_peak_counts.iloc[idx]['key'])

    def _get_sample_with_key(self, key):
        window_index = int(key.split('_')[0])
        insulation_index = int(key.split('_')[1])
        window_slot = self.preloaded_data_window_indices_mapping[window_index]
        return self._extract_sample_from_window(self.preloaded_data[window_slot], insulation_index)

    def _extract_sample_from_window(self, window, insulation_index):
        """
        Extract a single sample from a preloaded window.

        This method selects a portion of the data within a preloaded 4Mbp window based on insulation data.
        It extracts a sample track and peak sequence from the window for further processing.

        Parameters:
        window (tuple): Contains preloaded data for a window, including window index, chromosome name,
                        start and end positions, cell type ID, track data, peak sequence, and insulation data.

        Returns:
        tuple: A tuple containing the extracted sample track, peak sequence, and a dictionary with metadata
            about the extracted sample, including cell type ID, chromosome name, and positions.

        Note:
        This implementation relies on the availability of insulation data. If insulation data is empty,
        it attempts to load data from another randomly selected window.
        """
        # window_index, chr_name, start, end, celltype_id, track, peak_sequence, insulations, celltype_peaks = window
        window_index, chr_name, start, end, celltype_id, track, insulations, celltype_peaks, motif_mean_std = window
        if len(insulations) == 0:
            raise ValueError('Empty insulation')
        i_start, i_end = self._insulation_sampler(insulations, insulation_index)
        celltype_peaks = celltype_peaks.query(
            'Start>@i_start and End<@i_end')[['Start', 'End']].to_numpy()
        if len(celltype_peaks) == 0:
            raise ValueError('No peaks in insulation region')

        sequence = self.zarr_data_pool.sequence.get_track(
            chr_name, i_start, i_end, sparse=False)
        sample_peak_sequence = self.zarr_data_pool._generate_peak_sequence(
            celltype_peaks, sequence, i_start, i_end)

        wi_start, wi_end = i_start - start, i_end - start
        celltype_peaks = celltype_peaks - i_start

        
        sample_track = track[wi_start:wi_end]

        sample_peak_sequence = vstack(
            [sample_peak_sequence[start-self.padding:end+self.padding] for start, end in celltype_peaks])
        sample_track = vstack(
            [sample_track[start-self.padding:end+self.padding] for start, end in celltype_peaks])
        sample_metadata = {
            'celltype_id': celltype_id, 'chr_name': chr_name,
            'start': start, 'end': end, 'i_start': wi_start, 'i_end': wi_end, 'mask_ratio': self.mask_ratio
        }

        return sample_track, sample_peak_sequence, sample_metadata, celltype_peaks, motif_mean_std
    
    def _insulation_sampler(self, insulation_df, insulation_index=None):
        """
        Sample insulation from the insulation dataframe
        """
        if insulation_index is None:
            insulation_index = np.random.randint(0, len(insulation_df))
        i_start, i_end = insulation_df.iloc[insulation_index][['Start', 'End']]
        return i_start, i_end


    def _calculate_peak_num_per_sample(self):
        insulation_pool_peak_num = {}
        for window_index, chr_name, start, end, celltype_id, track, item_insulation, celltype_peaks, motif_mean_std in self.preloaded_data:
            try:
                insulation_pool_peak_num.update(
                    self._get_peak_count(item_insulation, celltype_peaks))
            except:
                continue
        # Convert to DataFrame and sort
        insulation_pool_peak_num_df = pd.DataFrame.from_dict(
            insulation_pool_peak_num, orient='index').reset_index()
        if insulation_pool_peak_num_df.shape[0] == 0:
            return pd.DataFrame(columns = ['key', 'peak_num'])
        insulation_pool_peak_num_df.columns = ['key', 'peak_num']
        # insulation_pool_peak_num_df.sort_values('peak_num', inplace=True)
        # shuffle the dataframe
        insulation_pool_peak_num_df = insulation_pool_peak_num_df.query('peak_num>=@self.n_peaks_lower_bound and peak_num<=@self.n_peaks_upper_bound')
        insulation_pool_peak_num_df = insulation_pool_peak_num_df.sample(frac=1).reset_index(drop=True)
        return insulation_pool_peak_num_df

    def _get_peak_count(self, item_insulation, celltype_peaks):
        df = pr(item_insulation).join(pr(celltype_peaks), suffix="_peak").df.groupby(
            'key').index_peak.count().reset_index()
        return df.set_index('key').to_dict()['index_peak']

class PretrainDataset(Dataset):
    def __init__(self, zarr_dirs, genome_seq_zarr, genome_motif_zarr, insulation_paths, peak_name='peaks', preload_count=50, padding=50, mask_ratio=0.5, n_packs=2, max_peak_length=None, center_expand_target=None, n_peaks_lower_bound=5, n_peaks_upper_bound=200, sequence_obj=None):
        super().__init__()
        """
        Pretrain dataset for GET model.

        This dataset is used to train the GET model in a self-supervised manner.
        It loads data from a set of zarr files and generates samples for training.
        Each sample consists of a track and a peak sequence extracted from a 4Mbp window.
        The track is a 2D sparse array of shape (nucleotide,1) and the peak sequence is a 2D array of shape (nucleotide,4). Peak sequence is generated by multiplying the peak mask with the genomic sequence. Track is cell-type specific ATAC-seq insertion counts per nucleotide, without any normalization. Peak sequence is a one-hot encoding of DNA. Other metadata about the sample is also included in the sample as a dictionary.

        Parameters:
        zarr_dirs (list): A list of paths to zarr files.
        genome_seq_zarr (str): Path to the genome sequence zarr file.
        insulation_paths (list): A list of paths to insulation data.
        preload_count (int): Number of windows to preload.
        samples_per_window (int): Number of samples to generate from each window.

        Attributes:
        zarr_dirs (list): A list of paths to zarr files.
        genome_seq_zarr (str): Path to the genome sequence zarr file.
        insulation_paths (list): A list of paths to insulation data.
        preload_count (int): Number of windows to preload.
        samples_per_window (int): Number of samples to generate from each window.
        sequence (DenseZarrIO): An instance of DenseZarrIO for genome sequence.
        zarr_dict (dict): A dictionary of CelltypeDenseZarrIO instances for zarr files.
        data_keys (list): A list of data keys for zarr files.
        n_celltypes (int): Number of cell types.
        chunk_size (int): Chunk size.
        chrom_n_chunks (dict): A dictionary of chromosome names and number of chunks.
        genome_chunk_length (int): Total number of chunks in the genome.
        total_chunk_length (int): Total number of chunks in the genome multiplied by number of cell types.
        preloaded_data (list): A list of preloaded data for windows.
        usage_counters (list): A list of usage counters for preloaded data.
        locks (list): A list of locks for preloaded data.
        reload_queue (Queue): A queue for reloading data.
        reload_thread (threading.Thread): A thread for reloading data.
        peaks_dict (dict): A dictionary of pandas dataframes for peaks data.
        insulation (pd.DataFrame): A pandas dataframe for insulation data.

        Note:
        This implementation features a preloading mechanism to speed up data loading.
        It preloads a fixed number of windows and generates samples from the preloaded data.
        When a window is used up, it reloads the data for the window in a separate thread.
        Note that a window is 4Mbp in size while a chunk in zarr is 2Mbp in size, so each window contains two consecutive chunks.

        Returns:
        tuple: A tuple containing the extracted sample track, peak sequence, and a dictionary with metadata
            about the extracted sample, including cell type ID, chromosome name, and positions.
        """
        self.preload_count = preload_count
        self.padding = padding
        self.mask_ratio = mask_ratio

        self.peak_name = peak_name
        self.n_peaks_lower_bound = n_peaks_lower_bound
        self.n_peaks_upper_bound = n_peaks_upper_bound

        self.n_packs = n_packs
        if sequence_obj is None:
            self.sequence = DenseZarrIO(genome_seq_zarr)
            self.sequence.load_to_memory_dense()
        else:
            self.sequence = sequence_obj
<<<<<<< HEAD
        self.mms = MotifMeanStd(genome_motif_zarr)
        self.datapool = ZarrDataPool(zarr_dirs, genome_seq_zarr, insulation_paths, peak_name=peak_name, max_peak_length=max_peak_length, center_expand_target=center_expand_target, sequence_obj=self.sequence,
                                     motif_mean_std_obj=self.mms)
=======
        mms = MotifMeanStd(genome_motif_zarr)
        self.datapool = ZarrDataPool(zarr_dirs, genome_seq_zarr, insulation_paths, peak_name=peak_name, max_peak_length=max_peak_length, center_expand_target=center_expand_target, sequence_obj=self.sequence,
                                     motif_mean_std_obj=mms)
>>>>>>> a64409c2

        # initialize n_packs preload data packs
        self.preload_data_packs = None
        # self.locks = [threading.Lock() for _ in range(n_packs)]
        self.current_pack = 0
        self.avaliable_packs = list(range(n_packs))

    def __getitem__(self, index: int):
        return self._getitem(index)

    def _getitem(self, index: int):
        """
        Load item from current preload data pack, after
        the current pack is used up, switch to the next avaliable pack and reload the current pack
        """
        sample = self.preload_data_packs[self.current_pack].get_next_sample()

        if sample is None:
            # remove the current pack from avaliable packs
            self.avaliable_packs.remove(self.current_pack)
            #  reload the current pack
            self.reload_data(self.current_pack)
            # switch to the next avaliable pack
            self.current_pack = (self.current_pack+1) % self.n_packs
            return self._getitem(index)
        else:
            return sample
            

    def __len__(self):
        # Return the length of the dataset
        # Implement based on how you define the length of your dataset
        # Could be based on total windows, number of samples per window, etc.
        return 655_360


    def reload_data(self, slot):
        # This method runs in a separate thread
        # logging.info(f'Async reloading data for slot {index}')
        # reload by reinitializing the preload data pack and put it back to the preload_data_packs
        self.preload_data_packs[slot] = PreloadDataPack(
            self.preload_count, self.datapool, self.padding, self.mask_ratio, self.n_peaks_lower_bound, self.n_peaks_upper_bound)
        # self.preload_data_packs[slot].preload_data()
        # add the index back to avaliable packs
        self.avaliable_packs.append(slot)


def worker_init_fn_get(worker_id):
    np.random.seed(np.random.get_state()[1][0] + worker_id)
    torch.manual_seed(torch.initial_seed() + worker_id)
    
    worker_info = torch.utils.data.get_worker_info()
    dataset = worker_info.dataset
    if dataset.preload_data_packs is None:
        dataset.preload_data_packs = [PreloadDataPack(dataset.preload_count, dataset.datapool, dataset.padding, dataset.mask_ratio,
        dataset.n_peaks_lower_bound, dataset.n_peaks_upper_bound) for _ in range(dataset.n_packs)]<|MERGE_RESOLUTION|>--- conflicted
+++ resolved
@@ -34,10 +34,7 @@
 
 sys.path.append('/manitou/pmg/users/xf2217/get_model')
 
-<<<<<<< HEAD
            
-=======
->>>>>>> a64409c2
 class MotifMeanStd(object):
     """A class that reads the mean and std of motif scores from a zarr file.
     e.g. z['mean_std/chr1']
@@ -48,11 +45,6 @@
         self.zarr = zarr.open(zarr_path, mode='r')
         self.chromosomes = [basename(path) for path in glob.glob(os.path.join(zarr_path, 'mean_std/*'))]
         self.data_dict = {chromosome: self.zarr['mean_std/'+chromosome][:] for chromosome in self.chromosomes}
-<<<<<<< HEAD
-
-=======
-    
->>>>>>> a64409c2
 class ZarrDataPool(object):
     """A class to handle data loading for a slot."""
     def __init__(self, zarr_dirs, genome_seq_zarr, insulation_paths, peak_name='peaks',insulation_subsample_ratio=0.1,
@@ -110,10 +102,6 @@
         item_insulation['key'] = str(
             window_index) + '_' + item_insulation['index'].astype(str)
         celltype_peaks = celltype_peaks.reset_index(drop=True).reset_index()
-<<<<<<< HEAD
-=======
-
->>>>>>> a64409c2
         if self.motif_mean_std_obj is not None:
             motif_mean_std = self.motif_mean_std_obj.data_dict[chr_name][chunk_idx:chunk_idx+2].reshape(2, 2, -1).mean(0)
         else:
@@ -425,15 +413,9 @@
             self.sequence.load_to_memory_dense()
         else:
             self.sequence = sequence_obj
-<<<<<<< HEAD
         self.mms = MotifMeanStd(genome_motif_zarr)
         self.datapool = ZarrDataPool(zarr_dirs, genome_seq_zarr, insulation_paths, peak_name=peak_name, max_peak_length=max_peak_length, center_expand_target=center_expand_target, sequence_obj=self.sequence,
                                      motif_mean_std_obj=self.mms)
-=======
-        mms = MotifMeanStd(genome_motif_zarr)
-        self.datapool = ZarrDataPool(zarr_dirs, genome_seq_zarr, insulation_paths, peak_name=peak_name, max_peak_length=max_peak_length, center_expand_target=center_expand_target, sequence_obj=self.sequence,
-                                     motif_mean_std_obj=mms)
->>>>>>> a64409c2
 
         # initialize n_packs preload data packs
         self.preload_data_packs = None
