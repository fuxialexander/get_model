--- conflicted
+++ resolved
@@ -142,24 +142,6 @@
 
     def predict_step(self, batch, batch_idx, *args, **kwargs):
         if self.cfg.task.test_mode == 'inference':
-<<<<<<< HEAD
-            try:
-                loss, pred, obs = self._shared_step(
-                    batch, batch_idx, stage='predict')
-                goi_idx = batch['tss_peak']
-                strand = batch['strand']
-                atpm = batch['region_motif'][0][goi_idx, -1].cpu().item()
-                gene_name = batch['gene_name'][0]
-                for key in pred:
-                    pred[key] = pred[key][0][:, strand][goi_idx].max()
-                    obs[key] = obs[key][0][:, strand][goi_idx].mean()
-                    # save key, pred[key], obs[key] to a csv
-                    with open(f"{self.cfg.machine.output_dir}/{self.cfg.wandb.run_name}.csv", "a") as f:
-                        f.write(
-                            f"{gene_name},{key},{pred[key]},{obs[key]},{atpm}\n")
-            except Exception as e:
-                raise e
-=======
             loss, pred, obs = self._shared_step(
                 batch, batch_idx, stage='predict')
             goi_idx = batch['tss_peak']
@@ -174,7 +156,6 @@
                 with open(f"{self.cfg.machine.output_dir}/{self.cfg.wandb.run_name}.csv", "a") as f:
                     f.write(
                         f"{gene_name},{key},{pred[key]},{obs[key]},{atpm}\n")
->>>>>>> c482516c
         elif self.cfg.task.test_mode == 'perturb':
             # try:
             pred = self.perturb_step(batch, batch_idx)
