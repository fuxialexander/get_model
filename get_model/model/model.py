# simplified GET model
import os
import torch
import torch.nn as nn
import torch.nn.functional as F
from timm.models.layers import trunc_normal_
from timm.models.registry import register_model
# from rotary_embedding_torch import RotaryEmbedding
from get_model.model.position_encoding import CTCFPositionalEncoding, AbsolutePositionalEncoding
from get_model.model.motif import parse_meme_file
from get_model.model.transformer import GETTransformer
from get_model.model.pooling import SplitPool

class SequenceEncoder(nn.Module):
    """A sequence encoder based on Conv1D.
    Input: one-hot encoding of DNA sequences of all regions in batch (BATCH_SIZE, NUM_REGION, SEQ_LEN, 4)
    Output: embedding of batch (BATCH_SIZE, NUM_REGION, EMBED_DIM)
    Architecture:
    Conv1D(4, 32, 3, padding='valid', activation='relu')
    """

    def __init__(
        self, num_region, num_motif=637, num_res_block=3, motif_prior=False
    ):
        super().__init__()
        self.num_region = num_region
        self.num_motif = num_motif
        self.num_res_block = num_res_block
        if motif_prior:
            motifs = self.load_pwm_as_kernel()
            self.motif = nn.Sequential(
                nn.Conv1d(4, num_motif, 29, padding="same"),
                nn.BatchNorm1d(num_motif),
                nn.ReLU(),
            )
            assert (
                motifs.shape == self.motif[0].weight.shape
            ), f"Motif prior shape ({motifs.shape}) doesn't match model ({self.motif[0].weight.shape})."
            self.motif[0].weight.data = motifs.cuda()
            self.motif[0].weight.requires_grad = False

        else:
            self.motif = nn.Sequential(
                nn.Conv1d(4, num_motif, 29, padding="same"),
                nn.BatchNorm1d(num_motif),
                nn.ReLU(),
            )
        if num_res_block > 0:
            self.res_blocks = self.get_residue_block()

    def load_pwm_as_kernel(
        self,
        pwm_path="https://resources.altius.org/~jvierstra/projects/motif-clustering-v2.1beta/consensus_pwms.meme",
    ):
        # download pwm to local
        if not os.path.exists("consensus_pwms.meme"):
            os.system(f"wget {pwm_path}")
        # load pwm
        motifs = parse_meme_file("consensus_pwms.meme")
        return torch.tensor(motifs).permute(0, 2, 1).float()

    def get_residue_block(self):
        res_blocks = []
        for i in range(self.num_res_block):
            res_blocks.append(
                nn.Sequential(
                    nn.Conv1d(
                        self.num_motif,
                        self.num_motif,
                        3,
                        padding="same",
                        dilation=2**i,
                    ),
                    nn.BatchNorm1d(self.num_motif),
                    nn.ReLU(),
                )
            )
        return nn.ModuleList(res_blocks)

    def forward(self, x):
        B, N, L, _ = x.shape
        x = x.reshape(B * N, L, 4).permute(
            0, 2, 1
        )  # (BATCH_SIZE * NUM_REGION, 4, SEQ_LEN)
        x = self.motif(x)
        # residue block
        if hasattr(self, "res_blocks"):
            for res_block in self.res_blocks:
                x = x + res_block(x)
        # global average pooling across DNA sequence
        x_mean = x.mean(dim=2)  # (BATCH_SIZE * NUM_REGION, NUM_MOTIF)
        x_mean = x_mean.reshape(-1, self.num_region, self.num_motif)
        return x_mean

    # make sure cuda is used
    def cuda(self, device=None):
        self.motif = self.motif.cuda()
        if hasattr(self, "res_blocks"):
            self.res_blocks = self.res_blocks.cuda()
        return self._apply(lambda t: t.cuda(device))


class RegionEmbed(nn.Module):
    """A simple region embedding transforming motif features to region embeddings.
    Using Conv1D to enforce Linear transformation region-wise.
    """

    def __init__(self, num_regions, num_features, embed_dim):
        super().__init__()
        self.num_region = num_regions
        self.num_features = num_features
        self.embed_dim = embed_dim
        self.embed = nn.Linear(num_features, embed_dim)

    def forward(self, x, **kwargs):
        # x = x.permute(0, 2, 1)  # (BATCH_SIZE, NUM_MOTIF, NUM_REGION)
        x = self.embed(x)
        # x = x.permute(0, 2, 1)  # (BATCH_SIZE, NUM_REGION, EMBED_DIM)
        return x

class TFEncoder(nn.Module):
    """This module is used to encode TF protein information. More specifically,
    each TF among L TFs is represented by a N-by-D matrix (as input), where N is 1 or 2 or N, 
    when N is 1, the vector is directly from ESM CLS token embedding
    when N is 2, the two vectors are from DBD CLS and non-DBD CLS token embedding
    when N is N, the vectors are from pLDDT-segmented CLS token embedding
    the output of this module is a L by D matrix which captures the TF relationship.
    """
    pass

class MotifScanner(nn.Module):
    """A motif encoder based on Conv1D.
    Input: one-hot encoding of DNA sequences of all regions in batch (BATCH_SIZE, NUM_REGION, SEQ_LEN, 4)
    Output: embedding of batch (BATCH_SIZE, NUM_REGION, EMBED_DIM)
    Architecture:
    Conv1D(4, 32, 3, padding='valid', activation='relu')
    """

    def __init__(
        self, num_motif=637, target_dim=1280, include_reverse_complement=True):
        super().__init__()
        self.num_motif = num_motif
        if include_reverse_complement:
            self.num_motif *= 2
        self.target_dim = target_dim
        motifs = self.load_pwm_as_kernel(include_reverse_complement=include_reverse_complement)
        self.motif = nn.Sequential(
            nn.Conv1d(4, self.num_motif, 29, padding="same", bias=False),
            # nn.BatchNorm1d(num_motif),
            nn.ReLU(),
        )
        assert (
            motifs.shape == self.motif[0].weight.shape
        ), f"Motif prior shape ({motifs.shape}) doesn't match model ({self.motif[0].weight.shape})."
        self.motif[0].weight.data = motifs
        self.motif[0].weight.requires_grad = False

    def load_pwm_as_kernel(
        self,
        pwm_path="https://resources.altius.org/~jvierstra/projects/motif-clustering-v2.1beta/consensus_pwms.meme",
        include_reverse_complement=True,
    ):
        # download pwm to local
        if not os.path.exists("consensus_pwms.meme"):
            os.system(f"wget {pwm_path}")
        # load pwm
        motifs = parse_meme_file("consensus_pwms.meme")
        motifs_rev = motifs[:, ::-1, ::-1].copy()
        # construct reverse complement
        motifs = torch.tensor(motifs)
        motifs_rev = torch.tensor(motifs_rev)
        motifs = torch.cat([motifs, motifs_rev], dim=0)
        return motifs.permute(0, 2, 1).float()

    def forward(self, x):
        # [B, 200, 1000, 4] --> [B, 200, 1000, 1274]
        B, L, _ = x.shape
        x = x.permute(0, 2, 1)                # (B * N, 4, L)
        x = self.motif(x)
        x = x.permute(0, 2, 1)#.reshape(B, L, self.num_motif)     # (B, N, L, 1274)

        return x

    # make sure cuda is used
    def cuda(self, device=None):
        self.motif = self.motif.cuda()
        return self._apply(lambda t: t.cuda(device))

class ATACAttention(nn.Module):
    def __init__(self, atac_dim=16, motif_dim=1274, joint_dim=16):
        super().__init__()
        self.atac_conv = nn.Conv1d(1, atac_dim, 50, padding="same")
        self.joint_conv = nn.Conv1d(motif_dim + atac_dim + 1, joint_dim, 29, padding="same")
        self.joint_bn = nn.BatchNorm1d(joint_dim)

    def forward(self, peak_seq, atac):
        atac_sum = atac.sum(dim=1, keepdim=True)
        atac = torch.log2(atac+1)
        atac = atac.unsqueeze(1) #(B, 1, L)
        atac_conved = self.atac_conv(atac) 
        atac = torch.concat([atac, atac_conved], dim=1)
        atac = atac.permute(0, 2, 1)
        
        # concatenate atac to peak_seq
        x = torch.cat([peak_seq, atac], dim=2)
        x = self.joint_conv(x.permute(0, 2, 1))
        x = self.joint_bn(x)
        x = F.relu(x)
        x = x.permute(0, 2, 1)
        x = torch.cat([peak_seq, x], dim=2)
        # atac is normalized to sum to 1
        # akin to conv the peak_seq with atac and normalize by total atac area
        # the more atac insertion, the footprint is more accurate
        # the less atac insertion, the footprint is less accurate but smoothed by a larger conv during preprocessing
        return x , atac_sum 
    

class GETPretrain(nn.Module):
    """A GET model for pretraining using mask and prediction."""

    def __init__(
        self,
        num_regions=200,
        num_motif=637,
        motif_dim=1274,
        num_res_block=0,
        motif_prior=False,
        embed_dim=768,
        num_layers=12,
        d_model=768,
        nhead=12,
        dropout=0.1,
        output_dim=1,
        pos_emb_components=["CTCF", "Rotary", "Absolute"],
        atac_attention=True,
        flash_attn=False,
    ):
        super().__init__()
        self.num_regions = num_regions
        self.num_motif = num_motif
        self.num_res_block = num_res_block
        self.motif_prior = motif_prior
        self.embed_dim = embed_dim
        self.num_layers = num_layers
        self.d_model = d_model
        self.nhead = nhead
        self.dropout = dropout
        self.output_dim = output_dim
        self.pos_emb_components = pos_emb_components
        self.motif_scanner = MotifScanner(
            num_motif=num_motif, target_dim=motif_dim, include_reverse_complement=True
        )
        self.atac_attention = ATACAttention() if atac_attention else None
        self.split_pool = SplitPool()
        self.region_embed = RegionEmbed(num_regions, motif_dim+16, embed_dim)
        self.pos_embed = []
        if "CTCF" in self.pos_emb_components: 
            self.pos_embed.append(CTCFPositionalEncoding(embed_dim))
        if "Rotary" in self.pos_emb_components:
            self.pos_embed.append(RotaryEmbedding(embed_dim))
        if "Absolute" in self.pos_emb_components:
            self.pos_embed.append(AbsolutePositionalEncoding(embed_dim))
        self.pos_embed = nn.ModuleList(self.pos_embed)
        self.encoder = GETTransformer(
            d_model,
            nhead,
            num_layers,
            drop_path_rate=dropout,
            drop_rate=dropout,
            attn_drop_rate=dropout,
            use_mean_pooling=False,
            flash_attn=flash_attn,
        )
        # self.head_atac = nn.Conv1d(d_model, 1, 1)
        self.head_mask = nn.Linear(d_model, output_dim)

        self.mask_token = nn.Parameter(torch.zeros(1, 1, embed_dim))
        trunc_normal_(self.mask_token, std=0.02)
        self.apply(self._init_weights)

    def _init_weights(self, m):
        if isinstance(m, nn.Linear):
            nn.init.xavier_uniform_(m.weight)
            if isinstance(m, nn.Linear) and m.bias is not None:
                nn.init.constant_(m.bias, 0)
        elif isinstance(m, nn.LayerNorm):
            nn.init.constant_(m.bias, 0)
            nn.init.constant_(m.weight, 1.0)

<<<<<<< HEAD
    def forward(self, peak_seq, atac, mask, chunk_size, n_peaks, max_n_peaks, motif_mean_std):
=======
    def forward(self, peak_seq, atac, mask, peak_split, n_peaks, max_n_peaks, sample_total_insertion, motif_mean_std):
>>>>>>> a64409c2
        """forward function with hooks to return embedding or attention weights."""
        # peak_seq: [B, L, 4]
        # [B, L, 4] --> [B, L, 1274]
        x = self.motif_scanner(peak_seq)
<<<<<<< HEAD
=======
        # normalize by motif_mean_std [B, 2, 1274] mean at 0, std at 1
>>>>>>> a64409c2
        x = x - motif_mean_std[:,0, :].unsqueeze(1)
        x = x / motif_mean_std[:,1, :].unsqueeze(1)
        x = F.relu(x)
        # [B, L, 1274] --> [B, R, 1274]
        # gloabl pooling inner product with peak
        x, atac_sum = self.atac_attention(x, atac)
        x_original = self.split_pool(x, peak_split, n_peaks, max_n_peaks)
        
        x = self.region_embed(x_original)
        B, N, C = x_original.shape
        mask_token = self.mask_token.expand(B, N, -1)
        w = mask.unsqueeze(-1).type_as(mask_token)
        x = x * (1 - w) + mask_token * w

        for pos_emb_component in self.pos_embed:
            if isinstance(pos_emb_component, CTCFPositionalEncoding):
                x = pos_emb_component(x, ctcf_pos)
            else:
                x = pos_emb_component(x)

        x, _ = self.encoder(x, mask=mask) # (N, D)
        x_masked = self.head_mask(x) # (N, Motif)
        # x_masked = x_masked[mask].reshape(B, -1, C)
        # atac = F.softplus(self.head_atac(x.permute(0, 2, 1)).permute(0, 2, 1).squeeze(-1))
        atac = None
        
        return x_masked, atac_sum, x_original

    def reset_head(self, output_dim, global_pool=""):
        self.output_dim = output_dim
        self.head = (
            nn.Linear(self.embed_dim, output_dim) if output_dim > 0 else nn.Identity()
        )

    @torch.jit.ignore
    def no_weight_decay(self):
        return {"pos_embed", "cls_token"}


class GETPretrainDecompose(GETPretrain):
    """A GET model for pretraining using mask and prediction. Decompose local and global features.
    Baseline ATAC should be able to be predicted by local features. To disentangle the global features,
    we can shuffle the minibatch to break the correlation between regions.
    """
    def __init__(
        self,
        num_regions=200,
        num_motif=637,
        num_res_block=0,
        motif_prior=False,
        embed_dim=768,
        num_layers=12,
        d_model=768,
        nhead=12,
        dropout=0.1,
        output_dim=1,
        pos_emb_components=["CTCF", "Rotary", "Absolute"],
    ):
        super().__init__(
        num_regions=num_regions,
        num_motif=num_motif,
        num_res_block=num_res_block,
        motif_prior=motif_prior,
        embed_dim=embed_dim,
        num_layers=num_layers,
        d_model=d_model,
        nhead=nhead,
        dropout=dropout,
        output_dim=output_dim,
        pos_emb_components=pos_emb_components,
        )
        self.head_atac_local = nn.Conv1d(d_model, 1, 1)

    def forward(self, peak, seq, mask, ctcf_pos):
        """forward function with hooks to return embedding or attention weights."""
        if seq is not None:
            x = self.motif(
                seq
            )  # TODO ignore the nucleotide level output x for now, keeping only the region level output
        else:
            x = peak
        x = self.region_embed(x)
        local_atac = F.softplus(self.head_atac_local(x.permute(0, 2, 1)).permute(0, 2, 1).squeeze(-1))

        B, N, C = peak.shape
        mask_token = self.mask_token.expand(B, N, -1)
        w = mask.unsqueeze(-1).type_as(mask_token)
        x = x * (1 - w) + mask_token * w

        for pos_emb_component in self.pos_embed:
            if isinstance(pos_emb_component, CTCFPositionalEncoding):
                x = pos_emb_component(x, ctcf_pos)
            else:
                x = pos_emb_component(x)

        x, _ = self.encoder(x, mask=mask) # (N, D)
        x_masked = self.head_mask(x) # (N, Motif)
        x_masked = x_masked[mask].reshape(B, -1, C)
        atac = local_atac + F.softplus(self.head_atac(x.permute(0, 2, 1)).permute(0, 2, 1).squeeze(-1))

        return x_masked, atac, local_atac

    def reset_head(self, output_dim, global_pool=""):
        self.output_dim = output_dim
        self.head = (
            nn.Linear(self.embed_dim, output_dim) if output_dim > 0 else nn.Identity()
        )

    @torch.jit.ignore
    def no_weight_decay(self):
        return {"pos_embed", "cls_token"}


class ExpressionHead(nn.Module):
    """Expression head"""

    def __init__(self, embed_dim, output_dim, use_atac=False):
        super().__init__()
        self.use_atac = use_atac
        if use_atac:
            self.head = nn.Linear(embed_dim + 1, output_dim)
        else:
            self.head = nn.Linear(embed_dim, output_dim)

    def forward(self, x, atac=None):
        if self.use_atac:
            x = torch.cat([x, atac.unsqueeze(-1)], dim=-1)
        return self.head(x)


class GETFinetune(GETPretrain):
    """A GET model for finetuning using classification head."""

    def __init__(
        self,
        num_regions=200,
        num_motif=637,
        num_res_block=0,
        motif_prior=False,
        embed_dim=768,
        num_layers=8,
        d_model=768,
        nhead=8,
        dropout=0.1,
        output_dim=2,
        pos_emb_components=["CTCF", "Rotary", "Absolute"],
        use_atac=True,
    ):
        super().__init__(
            num_regions,
            num_motif,
            num_res_block,
            motif_prior,
            embed_dim,
            num_layers,
            d_model,
            nhead,
            dropout,
            output_dim,
            pos_emb_components,
        )
        self.head_atac = nn.Conv1d(self.embed_dim, 1, 1)
        self.head_exp = (
            ExpressionHead(embed_dim, output_dim, use_atac)
            if output_dim > 0
            else nn.Identity()
        )

    def forward(self, peak, seq, tss_mask, ctcf_pos):
        """forward function with hooks to return embedding or attention weights."""
        if False:
            x = self.motif(
                seq
            )  # TODO ignore the nucleotide level output x for now, keeping only the region level output
        else:
            x = peak
        # B, N, C = x.shape
        x = self.region_embed(x)


        for pos_emb_component in self.pos_embed:
            if isinstance(pos_emb_component, CTCFPositionalEncoding):
                x = pos_emb_component(x, ctcf_pos)
            else:
                x = pos_emb_component(x)

        x, _ = self.encoder(x, mask=tss_mask)
        atac = F.softplus(self.head_atac(x.permute(0, 2, 1))).permute(0, 2, 1).squeeze(-1)
        exp = F.softplus(self.head_exp(x, atac))
        return atac, exp

    def reset_head(self, output_dim):
        self.output_dim = output_dim
        self.head_exp = (
            nn.Linear(self.embed_dim, output_dim) if output_dim > 0 else nn.Identity()
        )


@register_model
def get_pretrain_motif_base(pretrained=False, **kwargs):
    model = GETPretrain(
        num_regions=kwargs["num_region_per_sample"],
        num_motif=kwargs["num_motif"],
        motif_dim=kwargs["motif_dim"],
        num_res_block=0,
        motif_prior=False,
        embed_dim=768,
        num_layers=12,
        d_model=768,
        nhead=12,
        dropout=0.1,
        output_dim=kwargs["output_dim"],
        pos_emb_components=[],
        flash_attn=kwargs["flash_attn"],
    )
    if pretrained:
        checkpoint = torch.load(kwargs["init_ckpt"], map_location="cpu")
        model.load_state_dict(checkpoint["model"])
    return model


@register_model
def get_finetune_motif(pretrained=False, **kwargs):
    model = GETFinetune(
        num_regions=200,
        num_motif=283,
        num_res_block=0,
        motif_prior=False,
        embed_dim=768,
        num_layers=12,
        nhead=12,
        dropout=0.1,
        output_dim=2,
        pos_emb_components=[],
        use_atac=False
    )
    if pretrained:
        checkpoint = torch.load(kwargs["init_ckpt"], map_location="cpu")
        model.load_state_dict(checkpoint["model"])
    return model<|MERGE_RESOLUTION|>--- conflicted
+++ resolved
@@ -9,7 +9,7 @@
 from get_model.model.position_encoding import CTCFPositionalEncoding, AbsolutePositionalEncoding
 from get_model.model.motif import parse_meme_file
 from get_model.model.transformer import GETTransformer
-from get_model.model.pooling import SplitPool
+from get_model.model.pooling import SplitPool, ATACSplitPool
 
 class SequenceEncoder(nn.Module):
     """A sequence encoder based on Conv1D.
@@ -187,15 +187,26 @@
         return self._apply(lambda t: t.cuda(device))
 
 class ATACAttention(nn.Module):
-    def __init__(self, atac_dim=16, motif_dim=1274, joint_dim=16):
-        super().__init__()
-        self.atac_conv = nn.Conv1d(1, atac_dim, 50, padding="same")
-        self.joint_conv = nn.Conv1d(motif_dim + atac_dim + 1, joint_dim, 29, padding="same")
-        self.joint_bn = nn.BatchNorm1d(joint_dim)
+    def __init__(self):
+        super().__init__()
 
     def forward(self, peak_seq, atac):
-        atac_sum = atac.sum(dim=1, keepdim=True)
-        atac = torch.log2(atac+1)
+        atac_sum = torch.log10(atac.sum(dim=1, keepdim=True)+1)
+        return peak_seq * atac.unsqueeze(-1), atac_sum
+        # return torch.einsum("bld,blc->blcd", peak_seq, atac).sum(dim=2)
+    
+    
+class ATACAttentionConv(nn.Module):
+    def __init__(self, atac_kernel_num=16, motif_dim=1274, joint_kernel_num=16, atac_kernel_size=29, joint_kernel_size=29):
+        super().__init__()
+        self.atac_conv = nn.Conv1d(1, atac_kernel_num, atac_kernel_size, padding="same", dilation=10, bias=False)
+        self.joint_conv = nn.Conv1d(motif_dim + atac_kernel_num + 1, joint_kernel_num, joint_kernel_size, padding="same", bias=False, dilation=10)
+        self.joint_bn = nn.BatchNorm1d(joint_kernel_num)
+
+    def forward(self, peak_seq, atac):
+        atac_sum = torch.log10(atac.sum(dim=1, keepdim=True)+1)
+        atac = torch.log10(atac+1)
+        atac = atac/atac.max(dim=1, keepdim=True)[0]
         atac = atac.unsqueeze(1) #(B, 1, L)
         atac_conved = self.atac_conv(atac) 
         atac = torch.concat([atac, atac_conved], dim=1)
@@ -213,7 +224,6 @@
         # the more atac insertion, the footprint is more accurate
         # the less atac insertion, the footprint is less accurate but smoothed by a larger conv during preprocessing
         return x , atac_sum 
-    
 
 class GETPretrain(nn.Module):
     """A GET model for pretraining using mask and prediction."""
@@ -230,14 +240,19 @@
         d_model=768,
         nhead=12,
         dropout=0.1,
-        output_dim=1,
+        output_dim=1280,
         pos_emb_components=["CTCF", "Rotary", "Absolute"],
-        atac_attention=True,
-        flash_attn=False,
+        atac_attention='conv_pool',
+        flash_attn=True,
+        atac_kernel_num=6,
+        atac_kernel_size=3,
+        joint_kernel_num=6,
+        joint_kernel_size=3,
     ):
         super().__init__()
         self.num_regions = num_regions
         self.num_motif = num_motif
+        self.motif_dim = motif_dim
         self.num_res_block = num_res_block
         self.motif_prior = motif_prior
         self.embed_dim = embed_dim
@@ -250,9 +265,40 @@
         self.motif_scanner = MotifScanner(
             num_motif=num_motif, target_dim=motif_dim, include_reverse_complement=True
         )
-        self.atac_attention = ATACAttention() if atac_attention else None
-        self.split_pool = SplitPool()
-        self.region_embed = RegionEmbed(num_regions, motif_dim+16, embed_dim)
+        self.atac_kernel_num = atac_kernel_num
+        self.atac_kernel_size = atac_kernel_size
+        self.joint_kernel_num = joint_kernel_num
+        self.joint_kernel_size = joint_kernel_size
+        if atac_attention is True:
+            self.atac_attention = ATACAttention()
+            self.atac_kernel_num = 0
+            self.atac_kernel_size = 0
+            self.joint_kernel_num = 0
+            self.joint_kernel_size = 0
+            self.split_pool = SplitPool(pool_method='mean')
+        elif atac_attention == "conv":
+            self.atac_attention = ATACAttentionConv(
+                atac_kernel_num=self.atac_kernel_num,
+                motif_dim=self.motif_dim,
+                joint_kernel_num=self.joint_kernel_num,
+                atac_kernel_size=self.atac_kernel_size,
+                joint_kernel_size=self.joint_kernel_size,
+            )
+            self.split_pool = SplitPool(pool_method='mean')
+        elif atac_attention == "conv_pool":
+            self.atac_attention = ATACSplitPool(
+                pool_method='mean',
+                atac_kernel_num=self.atac_kernel_num,
+                motif_dim=self.motif_dim,
+                joint_kernel_num=self.joint_kernel_num,
+                atac_kernel_size=self.atac_kernel_size,
+                joint_kernel_size=self.joint_kernel_size,
+            )
+            self.split_pool = None
+        else:
+            self.atac_attention = None
+            self.split_pool = SplitPool(pool_method='mean')
+        self.region_embed = RegionEmbed(self.num_regions, self.motif_dim+self.joint_kernel_num, self.embed_dim)
         self.pos_embed = []
         if "CTCF" in self.pos_emb_components: 
             self.pos_embed.append(CTCFPositionalEncoding(embed_dim))
@@ -287,26 +333,22 @@
             nn.init.constant_(m.bias, 0)
             nn.init.constant_(m.weight, 1.0)
 
-<<<<<<< HEAD
-    def forward(self, peak_seq, atac, mask, chunk_size, n_peaks, max_n_peaks, motif_mean_std):
-=======
     def forward(self, peak_seq, atac, mask, peak_split, n_peaks, max_n_peaks, sample_total_insertion, motif_mean_std):
->>>>>>> a64409c2
         """forward function with hooks to return embedding or attention weights."""
         # peak_seq: [B, L, 4]
         # [B, L, 4] --> [B, L, 1274]
         x = self.motif_scanner(peak_seq)
-<<<<<<< HEAD
-=======
         # normalize by motif_mean_std [B, 2, 1274] mean at 0, std at 1
->>>>>>> a64409c2
         x = x - motif_mean_std[:,0, :].unsqueeze(1)
         x = x / motif_mean_std[:,1, :].unsqueeze(1)
         x = F.relu(x)
         # [B, L, 1274] --> [B, R, 1274]
         # gloabl pooling inner product with peak
-        x, atac_sum = self.atac_attention(x, atac)
-        x_original = self.split_pool(x, peak_split, n_peaks, max_n_peaks)
+        if isinstance(self.atac_attention, ATACSplitPool):
+            x_original, atac_sum = self.atac_attention(x, atac, peak_split, n_peaks, max_n_peaks)
+        else:
+            x, atac_sum = self.atac_attention(x, atac)
+            x_original = self.split_pool(x, peak_split, n_peaks, max_n_peaks)
         
         x = self.region_embed(x_original)
         B, N, C = x_original.shape
