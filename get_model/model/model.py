--- conflicted
+++ resolved
@@ -1,10 +1,5 @@
 # simplified GET model
 import os
-<<<<<<< HEAD
-
-=======
-from regex import B
->>>>>>> 68a78ae6
 import torch
 import torch.nn as nn
 import torch.nn.functional as F
