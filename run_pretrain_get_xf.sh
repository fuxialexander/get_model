#!/bin/bash
# Set the path to save checkpoints
OUTPUT_DIR='/pmglocal/xf2217/output_pretrain_rev/'
# path to expression set
DATA_PATH='/pmglocal/xf2217/get_data/'
PORT=7956

export NCCL_P2P_LEVEL=NVL

# batch_size can be adjusted according to the graphics card
OMP_NUM_THREADS=1 torchrun --nproc_per_node=8 --rdzv-endpoint=localhost:$PORT get_model/pretrain.py \
    --data_set "Pretrain" \
    --data_path ${DATA_PATH} \
    --input_dim 1274 \
    --output_dim 1290 \
    --num_motif 637 \
    --mask_ratio 0.5 \
    --model get_pretrain_motif_base \
    --batch_size 16 \
    --num_workers 64 \
    --preload_count 200 \
    --pin_mem \
<<<<<<< HEAD
    --peak_name "peaks_q0.01_tissue_open" \
=======
    --normlize_target \
    --center_expand_target 500 \
    --peak_name "peaks_q0.01_tissue" \
>>>>>>> a64409c2
    --n_packs 1 \
    --flash_attn \
    --lr 1e-3 \
    --opt adamw \
    --wandb_project_name "get_pretrain" \
    --opt_betas 0.9 0.95 \
    --warmup_epochs 1 \
    --epochs 100 \
    --num_region_per_sample 200 \
    --output_dir ${OUTPUT_DIR} <|MERGE_RESOLUTION|>--- conflicted
+++ resolved
@@ -16,17 +16,13 @@
     --num_motif 637 \
     --mask_ratio 0.5 \
     --model get_pretrain_motif_base \
-    --batch_size 16 \
+    --batch_size 8 \
     --num_workers 64 \
     --preload_count 200 \
     --pin_mem \
-<<<<<<< HEAD
     --peak_name "peaks_q0.01_tissue_open" \
-=======
     --normlize_target \
     --center_expand_target 500 \
-    --peak_name "peaks_q0.01_tissue" \
->>>>>>> a64409c2
     --n_packs 1 \
     --flash_attn \
     --lr 1e-3 \
