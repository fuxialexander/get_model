import numpy as np
import seaborn as sns
import torch
from scipy.sparse import coo_matrix
from tqdm import tqdm
import wandb
import torch.nn as nn
import matplotlib.pyplot as plt

from get_model.dataset.collate import get_rev_collate_fn
from get_model.dataset.zarr_dataset import PretrainDataset, ZarrDataPool, PreloadDataPack, CelltypeDenseZarrIO
<<<<<<< HEAD
from get_model.dataset.zarr_dataset import worker_init_fn_get
from get_model.model.model import GETFinetune  
from get_model.utils import load_state_dict
from get_model.dataset.zarr_dataset import get_mask_pos, get_padding_pos
=======

# # %%
# cdz = CelltypeDenseZarrIO('/pmglocal/xf2217/get_data/shendure_fetal_dense.zarr')
# # %%
# cdz = cdz.subset_celltypes_with_data_name()
# #%%
# cdz = cdz.leave_out_celltypes_with_pattern('Astrocyte')
>>>>>>> 7a1b490b


wandb.login()
run = wandb.init(
    project="get",
    name="finetune-gbm",
)

pretrain = PretrainDataset(['/pmglocal/alb2281/geo_data/htan_final/gbm/htan_gbm_dense.zarr',
                            ],
                           '/pmglocal/alb2281/fetal_adult_data/hg38.zarr', 
                           '/pmglocal/alb2281/fetal_adult_data/hg38_motif_result.zarr', [
                           '/manitou/pmg/users/xf2217/get_model/data/hg38_4DN_average_insulation.ctcf.adjecent.feather', '/manitou/pmg/users/xf2217/get_model/data/hg38_4DN_average_insulation.ctcf.longrange.feather'], peak_name='peaks_q0.01_tissue_open_exp', preload_count=200, n_packs=1,
<<<<<<< HEAD
                           max_peak_length=5000, center_expand_target=1000, n_peaks_lower_bound=50, n_peaks_upper_bound=100, leave_out_celltypes=None, leave_out_chromosomes='chr11', is_train=False, additional_peak_columns=['Expression_positive', 'Expression_negative'], non_redundant='max_depth', use_insulation=False)
=======
                           max_peak_length=5000, center_expand_target=1000, n_peaks_lower_bound=50, n_peaks_upper_bound=100, leave_out_celltypes='Astrocyte', leave_out_chromosomes='chr11', is_train=False, additional_peak_columns=['Expression_positive', 'Expression_negative'], non_redundant='depth_2048', use_insulation=False, dataset_size=4096)
>>>>>>> 7a1b490b
pretrain.__len__()


data_loader_train = torch.utils.data.DataLoader(
    pretrain,
    batch_size=8,
    num_workers=64,
    pin_memory=True,
    drop_last=True,
    collate_fn=get_rev_collate_fn,
    worker_init_fn=worker_init_fn_get,
)

loss_masked = nn.PoissonNLLLoss(log_input=False, reduce='mean')
<<<<<<< HEAD
criterion = nn.PoissonNLLLoss(log_input=False, reduce='mean')
=======
#%%
>>>>>>> 7a1b490b
model = GETFinetune(
        num_regions=100,
        num_res_block=0,
        motif_prior=False,
        embed_dim=768,
        num_layers=12,
        d_model=768,
        flash_attn=False,
        nhead=12,
        dropout=0.1,
        output_dim=2,
        pos_emb_components=[],
        atac_kernel_num = 161,
        atac_kernel_size = 3,
        joint_kernel_num = 161,
        final_bn = True,
    )
<<<<<<< HEAD
=======
#%%
checkpoint = torch.load('/burg/home/xf2217/checkpoint.pth')
#%%
model.load_state_dict(checkpoint["model"], strict=True)
>>>>>>> 7a1b490b

checkpoint = torch.load('/pmglocal/alb2281/get_ckpts/checkpoint-135.pth')
model.load_state_dict(checkpoint["model"], strict=True)
model.eval()
model.cuda()

for i, j in model.atac_attention.joint_conv.named_parameters():
    print(i, j.requires_grad)
    weight = j.detach().cpu().numpy()

plt.imshow(weight[:,0,:])
<<<<<<< HEAD
for i in range(6):
    plt.imshow(weight[i,0:100,:])
=======
#%%
# plot as six line plot
# plot as a panel horizontally
fig, ax = plt.subplots(1, 10, figsize=(15, 2))
for i in range(10):
    # calculate reorder index
    from scipy.cluster.hierarchy import linkage, dendrogram
    Z = linkage((weight[i+10,:,:]), 'ward')
    g = dendrogram(Z, no_plot=True)
    ax[i].imshow((weight[i+10,:,:])[np.array(g['ivl']).astype('int')], aspect=0.01)
    
#%%
from get_model.dataset.zarr_dataset import get_mask_pos, get_padding_pos
>>>>>>> 7a1b490b

def train_class_batch(model, peak_seq, sample_track, mask, chunk_size, n_peaks, max_n_peaks, motif_mean_std, atac_target, exp_target, criterion):
    device = peak_seq.device
    padding_mask = get_padding_pos(mask)
    mask_for_loss = 1-padding_mask
    padding_mask = padding_mask.to(device, non_blocking=True).bool()
<<<<<<< HEAD
    # print(padding_mask.sum())
=======
>>>>>>> 7a1b490b
    mask_for_loss = mask_for_loss.to(device, non_blocking=True).unsqueeze(-1)
    with torch.cuda.amp.autocast(enabled=True, dtype=torch.bfloat16):
        atac, exp = model(peak_seq, sample_track, mask_for_loss, padding_mask, chunk_size, n_peaks, max_n_peaks, motif_mean_std)
    exp = exp * mask_for_loss
    indices = torch.where(mask_for_loss==1)
    exp = exp[indices[0], indices[1], :].flatten()
    exp_target = exp_target * mask_for_loss
    exp_target = exp_target[indices[0], indices[1], :].flatten()
    loss_exp = criterion(exp, exp_target)
    loss = loss_exp
    return loss, atac, exp, exp_target 

losses = []
preds = []
obs = []
with torch.amp.autocast('cuda', dtype=torch.bfloat16):
    for i, batch in tqdm(enumerate(data_loader_train)):
<<<<<<< HEAD
=======
        if i > 200:
            break
>>>>>>> 7a1b490b
        sample_track, peak_seq, sample_metadata, celltype_peaks, sample_track_boundary, sample_peak_sequence_boundary, chunk_size, mask, n_peaks, max_n_peaks, total_peak_len, motif_mean_std, labels_data = batch
        if min(chunk_size)<0:
            continue
        device  = 'cuda'
        sample_track = sample_track.to(device, non_blocking=True).bfloat16()
        peak_seq = peak_seq.to(device, non_blocking=True).bfloat16()
        motif_mean_std = motif_mean_std.to(device, non_blocking=True).bfloat16()
        n_peaks = n_peaks.to(device, non_blocking=True)
        labels_data = labels_data.to(device, non_blocking=True).bfloat16()

        # compute output
        loss, atac, exp, exp_target = train_class_batch(model, peak_seq, sample_track, mask, chunk_size, n_peaks, max_n_peaks, motif_mean_std, None, labels_data, criterion)

        preds.append(exp.reshape(-1).detach().cpu().numpy())
        obs.append(exp_target.reshape(-1).detach().cpu().numpy())

    preds = np.concatenate(preds, axis=0).reshape(-1)
    obs = np.concatenate(obs, axis=0).reshape(-1)
<<<<<<< HEAD

sns.scatterplot(x=preds, y=obs, s=2, alpha=1)
# add correlation as text
corr = np.corrcoef(preds, obs)[0,1]
corr = round(corr, 2)
plt.title(f'Correlation: {corr}')
print(losses)
=======
    # preds_atac = np.concatenate(preds_atac, axis=0).reshape(-1)
    # obs_atac = np.concatenate(obs_atac, axis=0).reshape(-1)
# %%
preds_ = preds[obs>0]
obs_ = obs[obs>0]
sns.scatterplot(x=preds_, y=obs_, s=2, alpha=1)
# add correlation as text
# set x lim
# plt.xlim([0, 4])
# set y lim
# plt.ylim([0, 4])

from scipy.stats import spearmanr, pearsonr
# r2_score(preds, obs)
from sklearn.metrics import r2_score

corr = pearsonr(preds_, obs_)[0]
plt.title(f'Correlation: {corr}, R2: {r2_score(preds_, obs_)}')
# %%
np.mean(losses)
# %%
>>>>>>> 7a1b490b
<|MERGE_RESOLUTION|>--- conflicted
+++ resolved
@@ -9,12 +9,6 @@
 
 from get_model.dataset.collate import get_rev_collate_fn
 from get_model.dataset.zarr_dataset import PretrainDataset, ZarrDataPool, PreloadDataPack, CelltypeDenseZarrIO
-<<<<<<< HEAD
-from get_model.dataset.zarr_dataset import worker_init_fn_get
-from get_model.model.model import GETFinetune  
-from get_model.utils import load_state_dict
-from get_model.dataset.zarr_dataset import get_mask_pos, get_padding_pos
-=======
 
 # # %%
 # cdz = CelltypeDenseZarrIO('/pmglocal/xf2217/get_data/shendure_fetal_dense.zarr')
@@ -22,7 +16,6 @@
 # cdz = cdz.subset_celltypes_with_data_name()
 # #%%
 # cdz = cdz.leave_out_celltypes_with_pattern('Astrocyte')
->>>>>>> 7a1b490b
 
 
 wandb.login()
@@ -36,11 +29,7 @@
                            '/pmglocal/alb2281/fetal_adult_data/hg38.zarr', 
                            '/pmglocal/alb2281/fetal_adult_data/hg38_motif_result.zarr', [
                            '/manitou/pmg/users/xf2217/get_model/data/hg38_4DN_average_insulation.ctcf.adjecent.feather', '/manitou/pmg/users/xf2217/get_model/data/hg38_4DN_average_insulation.ctcf.longrange.feather'], peak_name='peaks_q0.01_tissue_open_exp', preload_count=200, n_packs=1,
-<<<<<<< HEAD
-                           max_peak_length=5000, center_expand_target=1000, n_peaks_lower_bound=50, n_peaks_upper_bound=100, leave_out_celltypes=None, leave_out_chromosomes='chr11', is_train=False, additional_peak_columns=['Expression_positive', 'Expression_negative'], non_redundant='max_depth', use_insulation=False)
-=======
                            max_peak_length=5000, center_expand_target=1000, n_peaks_lower_bound=50, n_peaks_upper_bound=100, leave_out_celltypes='Astrocyte', leave_out_chromosomes='chr11', is_train=False, additional_peak_columns=['Expression_positive', 'Expression_negative'], non_redundant='depth_2048', use_insulation=False, dataset_size=4096)
->>>>>>> 7a1b490b
 pretrain.__len__()
 
 
@@ -55,11 +44,7 @@
 )
 
 loss_masked = nn.PoissonNLLLoss(log_input=False, reduce='mean')
-<<<<<<< HEAD
-criterion = nn.PoissonNLLLoss(log_input=False, reduce='mean')
-=======
 #%%
->>>>>>> 7a1b490b
 model = GETFinetune(
         num_regions=100,
         num_res_block=0,
@@ -77,13 +62,10 @@
         joint_kernel_num = 161,
         final_bn = True,
     )
-<<<<<<< HEAD
-=======
 #%%
 checkpoint = torch.load('/burg/home/xf2217/checkpoint.pth')
 #%%
 model.load_state_dict(checkpoint["model"], strict=True)
->>>>>>> 7a1b490b
 
 checkpoint = torch.load('/pmglocal/alb2281/get_ckpts/checkpoint-135.pth')
 model.load_state_dict(checkpoint["model"], strict=True)
@@ -95,10 +77,6 @@
     weight = j.detach().cpu().numpy()
 
 plt.imshow(weight[:,0,:])
-<<<<<<< HEAD
-for i in range(6):
-    plt.imshow(weight[i,0:100,:])
-=======
 #%%
 # plot as six line plot
 # plot as a panel horizontally
@@ -112,17 +90,12 @@
     
 #%%
 from get_model.dataset.zarr_dataset import get_mask_pos, get_padding_pos
->>>>>>> 7a1b490b
 
 def train_class_batch(model, peak_seq, sample_track, mask, chunk_size, n_peaks, max_n_peaks, motif_mean_std, atac_target, exp_target, criterion):
     device = peak_seq.device
     padding_mask = get_padding_pos(mask)
     mask_for_loss = 1-padding_mask
     padding_mask = padding_mask.to(device, non_blocking=True).bool()
-<<<<<<< HEAD
-    # print(padding_mask.sum())
-=======
->>>>>>> 7a1b490b
     mask_for_loss = mask_for_loss.to(device, non_blocking=True).unsqueeze(-1)
     with torch.cuda.amp.autocast(enabled=True, dtype=torch.bfloat16):
         atac, exp = model(peak_seq, sample_track, mask_for_loss, padding_mask, chunk_size, n_peaks, max_n_peaks, motif_mean_std)
@@ -140,11 +113,8 @@
 obs = []
 with torch.amp.autocast('cuda', dtype=torch.bfloat16):
     for i, batch in tqdm(enumerate(data_loader_train)):
-<<<<<<< HEAD
-=======
         if i > 200:
             break
->>>>>>> 7a1b490b
         sample_track, peak_seq, sample_metadata, celltype_peaks, sample_track_boundary, sample_peak_sequence_boundary, chunk_size, mask, n_peaks, max_n_peaks, total_peak_len, motif_mean_std, labels_data = batch
         if min(chunk_size)<0:
             continue
@@ -163,15 +133,6 @@
 
     preds = np.concatenate(preds, axis=0).reshape(-1)
     obs = np.concatenate(obs, axis=0).reshape(-1)
-<<<<<<< HEAD
-
-sns.scatterplot(x=preds, y=obs, s=2, alpha=1)
-# add correlation as text
-corr = np.corrcoef(preds, obs)[0,1]
-corr = round(corr, 2)
-plt.title(f'Correlation: {corr}')
-print(losses)
-=======
     # preds_atac = np.concatenate(preds_atac, axis=0).reshape(-1)
     # obs_atac = np.concatenate(obs_atac, axis=0).reshape(-1)
 # %%
@@ -192,5 +153,4 @@
 plt.title(f'Correlation: {corr}, R2: {r2_score(preds_, obs_)}')
 # %%
 np.mean(losses)
-# %%
->>>>>>> 7a1b490b
+# %%