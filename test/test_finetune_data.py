#%%
import numpy as np
# import seaborn as sns
import torch
from scipy.sparse import coo_matrix
from tqdm import tqdm
import wandb
import torch.nn as nn
import matplotlib.pyplot as plt
from get_model.model.model import GETFinetune
from get_model.dataset.collate import get_rev_collate_fn
from get_model.dataset.zarr_dataset import PretrainDataset, ZarrDataPool, PreloadDataPack, CelltypeDenseZarrIO, worker_init_fn_get
<<<<<<< HEAD

=======
from get_model.model.model import GETFinetune
#%%
>>>>>>> 1d44da72
# # %%
# cdz = CelltypeDenseZarrIO('/pmglocal/xf2217/get_data/shendure_fetal_dense.zarr')
# # %%
# cdz = cdz.subset_celltypes_with_data_name()
# #%%
# cdz = cdz.leave_out_celltypes_with_pattern('Astrocyte')


# wandb.login()
# run = wandb.init(
#     project="get",
#     name="finetune-gbm",
# )
<<<<<<< HEAD
#%%
=======

>>>>>>> 1d44da72
pretrain = PretrainDataset(['/pmglocal/xf2217/get_data/shendure_fetal_dense.zarr',
                            ],
                           '/pmglocal/xf2217/get_data/hg38.zarr', 
                           '/pmglocal/xf2217/get_data/hg38_motif_result.zarr', [
                           '/pmglocal/xf2217/get_model/data/hg38_4DN_average_insulation.ctcf.adjecent.feather', '/pmglocal/xf2217/get_model/data/hg38_4DN_average_insulation.ctcf.longrange.feather'], peak_name='peaks_q0.01_tissue_open_exp', preload_count=200, n_packs=1,
<<<<<<< HEAD
                           max_peak_length=5000, center_expand_target=1000, n_peaks_lower_bound=50, n_peaks_upper_bound=100, leave_out_celltypes='Astrocyte', leave_out_chromosomes='chr11', is_train=False, additional_peak_columns=['Expression_positive', 'Expression_negative'], non_redundant='max_depth', use_insulation=False, dataset_size=4096)
=======
                           max_peak_length=5000, center_expand_target=200, n_peaks_lower_bound=50, n_peaks_upper_bound=500, leave_out_celltypes='Astrocyte', leave_out_chromosomes='chr4', is_train=False, additional_peak_columns=['Expression_positive', 'Expression_negative', 'aTPM', 'TSS'], non_redundant='max_depth', use_insulation=False, dataset_size=4096)
>>>>>>> 1d44da72
pretrain.__len__()

#%%
data_loader_train = torch.utils.data.DataLoader(
    pretrain,
    batch_size=8,
    num_workers=16,
    pin_memory=True,
    drop_last=True,
    collate_fn=get_rev_collate_fn,
    worker_init_fn=worker_init_fn_get,
)

loss_masked = nn.PoissonNLLLoss(log_input=False, reduce='mean')
#%%
model = GETFinetune(
        num_regions=500,
        num_res_block=0,
        motif_prior=False,
        embed_dim=768,
        num_layers=12,
        d_model=768,
        flash_attn=False,
        nhead=12,
        dropout=0.1,
        output_dim=2,
        pos_emb_components=[],
        atac_kernel_num = 161,
        atac_kernel_size = 3,
        joint_kernel_num = 161,
        final_bn = False,
    )
#%%
<<<<<<< HEAD
checkpoint = torch.load('/pmglocal/xf2217/get_data/checkpoint-175.pth')
=======
checkpoint = torch.load('/pmglocal/xf2217/get_data/checkpoint-best.pth')
>>>>>>> 1d44da72
#%%
model.load_state_dict(checkpoint["model"], strict=True)

# checkpoint = torch.load('/pmglocal/alb2281/get_ckpts/checkpoint-135.pth')
# model.load_state_dict(checkpoint["model"], strict=True)
model.eval()
model.cuda()

# for i, j in model.atac_attention.joint_conv.named_parameters():
#     print(i, j.requires_grad)
#     weight = j.detach().cpu().numpy()

# figsize = (10, 10)
# plt.imshow(weight[160,:,:], aspect=0.01)

#%%
# plot as six line plot
# plot as a panel horizontally
# fig, ax = plt.subplots(1, 10, figsize=(15, 2))
# for i in range(10):
#     # calculate reorder index
#     from scipy.cluster.hierarchy import linkage, dendrogram
#     Z = linkage((weight[i+10,:,:]), 'ward')
#     g = dendrogram(Z, no_plot=True)
#     ax[i].imshow((weight[i+10,:,:])[np.array(g['ivl']).astype('int')], aspect=0.01)
    
#%%
from get_model.dataset.zarr_dataset import get_mask_pos, get_padding_pos

def train_class_batch(model, peak_seq, sample_track, mask, chunk_size, n_peaks, max_n_peaks, motif_mean_std, atac_target, exp_target, criterion):
    device = peak_seq.device
    padding_mask = get_padding_pos(mask)
    mask_for_loss = 1-padding_mask
    padding_mask = padding_mask.to(device, non_blocking=True).bool()
    mask_for_loss = mask_for_loss.to(device, non_blocking=True).unsqueeze(-1)
    with torch.cuda.amp.autocast(enabled=True, dtype=torch.bfloat16):
        atac, exp = model(peak_seq, sample_track, mask_for_loss, padding_mask, chunk_size, n_peaks, max_n_peaks, motif_mean_std)
    # loss_atac = criterion(atac, atac_target)
        

    exp = exp * mask_for_loss
    indices = torch.where(mask_for_loss==1)
    exp = exp[indices[0], indices[1], :].flatten()
    exp_target = exp_target * mask_for_loss
    exp_target = exp_target[indices[0], indices[1], :].flatten()
    loss_exp = criterion(exp, exp_target)
    # loss = loss_atac + loss_exp
    loss = loss_exp
    return loss, atac, exp, exp_target 

losses = []
preds = []
obs = []
with torch.amp.autocast('cuda', dtype=torch.bfloat16):
    for i, batch in tqdm(enumerate(data_loader_train)):
        if i > 200:
            break
        sample_track, peak_seq, sample_metadata, celltype_peaks, sample_track_boundary, sample_peak_sequence_boundary, chunk_size, mask, n_peaks, max_n_peaks, total_peak_len, motif_mean_std, labels_data, other_labels_data = batch
        if min(chunk_size)<0:
            continue
        device  = 'cuda'
        sample_track = sample_track.to(device, non_blocking=True).bfloat16()
        peak_seq = peak_seq.to(device, non_blocking=True).bfloat16()
        motif_mean_std = motif_mean_std.to(device, non_blocking=True).bfloat16()
        n_peaks = n_peaks.to(device, non_blocking=True)
        labels_data = labels_data.to(device, non_blocking=True).bfloat16()
        other_labels_data = other_labels_data.to(device, non_blocking=True).bfloat16()

        # compute output
        loss, atac, exp, exp_target = train_class_batch(model, peak_seq, sample_track, mask, chunk_size, n_peaks, max_n_peaks, motif_mean_std, None, labels_data, loss_masked)

        # other_labels_data is B, R, N where [:,:, 1] is TSS indicator
        # only append tss preds and obs
        print(other_labels_data.shape)
        print(exp.shape)
        preds.append(exp.reshape(8,500,2)[other_labels_data[:,:,1]==1, :].reshape(-1).detach().cpu().numpy())
        obs.append(exp_target.reshape(8,500,2)[other_labels_data[:,:,1]==1, :].reshape(-1).detach().cpu().numpy())

        # preds.append(exp.reshape(-1).detach().cpu().numpy())
        # obs.append(exp_target.reshape(-1).detach().cpu().numpy())

    preds = np.concatenate(preds, axis=0).reshape(-1)
    obs = np.concatenate(obs, axis=0).reshape(-1)
    # preds_atac = np.concatenate(preds_atac, axis=0).reshape(-1)
    # obs_atac = np.concatenate(obs_atac, axis=0).reshape(-1)
# %%
import seaborn as sns
# preds_ = preds[obs>0]
# obs_ = obs[obs>0]
fig, ax = plt.subplots(1, 1, figsize=(5, 5))
sns.scatterplot(x=preds, y=obs, s=2, alpha=1, ax=ax)
# add correlation as text
# set x lim
# plt.xlim([0, 4])
# set y lim
# plt.ylim([0, 4])

from scipy.stats import spearmanr, pearsonr
# r2_score(preds, obs)
from sklearn.metrics import r2_score

corr = pearsonr(preds, obs)[0]
r2 = r2_score(preds, obs)
ax.text(0.5, 0.5, f'Pearson r={corr:.2f}\nR2={r2:.2f}', ha='center', va='center', transform=ax.transAxes)
# %%
# save the plot
fig.savefig('finetune_gbm.png')<|MERGE_RESOLUTION|>--- conflicted
+++ resolved
@@ -10,12 +10,6 @@
 from get_model.model.model import GETFinetune
 from get_model.dataset.collate import get_rev_collate_fn
 from get_model.dataset.zarr_dataset import PretrainDataset, ZarrDataPool, PreloadDataPack, CelltypeDenseZarrIO, worker_init_fn_get
-<<<<<<< HEAD
-
-=======
-from get_model.model.model import GETFinetune
-#%%
->>>>>>> 1d44da72
 # # %%
 # cdz = CelltypeDenseZarrIO('/pmglocal/xf2217/get_data/shendure_fetal_dense.zarr')
 # # %%
@@ -29,21 +23,13 @@
 #     project="get",
 #     name="finetune-gbm",
 # )
-<<<<<<< HEAD
 #%%
-=======
-
->>>>>>> 1d44da72
 pretrain = PretrainDataset(['/pmglocal/xf2217/get_data/shendure_fetal_dense.zarr',
                             ],
                            '/pmglocal/xf2217/get_data/hg38.zarr', 
                            '/pmglocal/xf2217/get_data/hg38_motif_result.zarr', [
                            '/pmglocal/xf2217/get_model/data/hg38_4DN_average_insulation.ctcf.adjecent.feather', '/pmglocal/xf2217/get_model/data/hg38_4DN_average_insulation.ctcf.longrange.feather'], peak_name='peaks_q0.01_tissue_open_exp', preload_count=200, n_packs=1,
-<<<<<<< HEAD
-                           max_peak_length=5000, center_expand_target=1000, n_peaks_lower_bound=50, n_peaks_upper_bound=100, leave_out_celltypes='Astrocyte', leave_out_chromosomes='chr11', is_train=False, additional_peak_columns=['Expression_positive', 'Expression_negative'], non_redundant='max_depth', use_insulation=False, dataset_size=4096)
-=======
                            max_peak_length=5000, center_expand_target=200, n_peaks_lower_bound=50, n_peaks_upper_bound=500, leave_out_celltypes='Astrocyte', leave_out_chromosomes='chr4', is_train=False, additional_peak_columns=['Expression_positive', 'Expression_negative', 'aTPM', 'TSS'], non_redundant='max_depth', use_insulation=False, dataset_size=4096)
->>>>>>> 1d44da72
 pretrain.__len__()
 
 #%%
@@ -77,11 +63,7 @@
         final_bn = False,
     )
 #%%
-<<<<<<< HEAD
-checkpoint = torch.load('/pmglocal/xf2217/get_data/checkpoint-175.pth')
-=======
 checkpoint = torch.load('/pmglocal/xf2217/get_data/checkpoint-best.pth')
->>>>>>> 1d44da72
 #%%
 model.load_state_dict(checkpoint["model"], strict=True)
 
